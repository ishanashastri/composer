# Build configuration for anaconda

package:
  name: mosaicml
  version: "{{ load_setup_py_data().get('version') }}"

source:
  git_url: ./

build:
  number: 0
  noarch: python
  entry_points:
    - composer = composer.cli.launcher:main
  script: python setup.py install --single-version-externally-managed --record=record.txt

requirements:
  host:
    - python >=3.7
    - setuptools
    - git
  run:
    - python >=3.7,<4
    - pyyaml >=6.0,<7
    - pytorch >=1.9,<2
    - torch-optimizer >=0.1.0,<0.2
    - torchmetrics >=0.7.0,<0.8
    - torchvision >=0.9.0 # torchvision has strict pytorch requirements
    - tqdm >=4.62.3,<5
    - yahp ==0.1.1
    - requests >=2.26.0,<3
    - numpy >=1.21.5,<2
    - psutil >=5.8.0,<6
    - coolname >=1.1.0,<2
    - py-cpuinfo>=8.0.0,<9
    - packaging >=21.3.0,<22
    - importlib-metadata >=4.11.0,<5
  run_constrained:
    - wandb >=0.12.17,<0.13
    - monai >=0.8.0,<0.9
    - scikit-learn >=1.0.1,<2
    # - timm >=0.5.4 # This timm version is not available on conda
    - transformers >=4.11,<5
    - datasets >=1.14,<2
    - pycocotools >=2.0.4,<3
    - boto3 >=1.21.45,<2
    - apache-libcloud >=3.5.1,<4
    - paramiko>=2.11.0,<3
    - tensorboard>=2.9.1,<3.0.0
    - tabulate ==0.8.9  # for auto-generating tables

test:
  requires:
    - fasteners ==0.17.3,<0.18
    - pytest >=7.1.0,<8
    - toml >=0.10.2,<0.11
    - ipython >=8.4.0,<9
    - ipykernel ==6.13.1,<7
    - jupyter >=1.0.0,<2
    - pytest-timeout >=2.1.0,<3
    - testbook >=0.4.2,<0.5
    # Including all run_constrained requirements in the test requirements, so those tests will not be import-skipped
    - pip # Required for dependencies not available on conda
    - wandb >=0.12.17,<0.13
    - monai >=0.8.0,<0.9
    - scikit-learn >=1.0.1,<2
    - transformers >=4.11,<5
    - datasets >=1.14,<2
    - pycocotools >=2.0.4,<3
    - boto3 >=1.21.45,<2
    - apache-libcloud>=3.5.1,<4
    - paramiko>=2.11.0,<3
    - cpuonly >=2.0,<3
    - moto >=3.1.12,<3.2
    - cryptography >=37.0.2,<38
    - tensorboard>=2.9.1,<3.0.0
<<<<<<< HEAD
    # - mock-ssh-server >=0.9.1,<1 # mock-ssh-server is not available on conda; installing with pip
    - tabulate ==0.8.9  # for auto-generating tables
=======
    - pytest-httpserver>=1.0.4,<1.1
>>>>>>> 3087ba64
  files:
    - "**/composer/**"
    - "**/tests/**"
    - "**/examples/**"
    - "**/pyproject.toml"
    - "**/Makefile"
  imports:
    - composer
    - tests
  commands:
    # deepspeed, codeblocks, and mock-ssh-server are not available on conda, and timm has a conda version conflict
    - pip install 'deepspeed>=0.5.5' 'timm>=0.5.4' 'pytest_codeblocks==0.16.1' 'mock-ssh-server>=0.9.1,<1'
    - make test DURATION=all EXTRA_ARGS="-v -m 'not gpu and not vision and not daily and not remote'"
    - make test-dist DURATION=all WORLD_SIZE=2 EXTRA_ARGS="-v -m 'not gpu and not vision and not daily and not remote'"

about:
  home: https://www.mosaicml.com
  license: Apache 2.0
  license_file: LICENSE
  summary: "composing methods for ML training efficiency"
  dev_url: https://github.com/mosaicml/composer
  doc_url: https://docs.mosaicml.com<|MERGE_RESOLUTION|>--- conflicted
+++ resolved
@@ -74,12 +74,10 @@
     - moto >=3.1.12,<3.2
     - cryptography >=37.0.2,<38
     - tensorboard>=2.9.1,<3.0.0
-<<<<<<< HEAD
     # - mock-ssh-server >=0.9.1,<1 # mock-ssh-server is not available on conda; installing with pip
     - tabulate ==0.8.9  # for auto-generating tables
-=======
     - pytest-httpserver>=1.0.4,<1.1
->>>>>>> 3087ba64
+
   files:
     - "**/composer/**"
     - "**/tests/**"
