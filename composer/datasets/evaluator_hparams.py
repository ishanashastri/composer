--- conflicted
+++ resolved
@@ -81,12 +81,7 @@
                 if not any(re.match(f'.*{metric_name}.*', k) for k in model_metrics.keys()):
                     raise RuntimeError(
                         textwrap.dedent(f"""No metric found with the name {metric_name}. Check if this"
-<<<<<<< HEAD
-                                       "metric is compatible/listed in your model metrics.""")) from e
-                assert isinstance(metric, Metric), 'all values of a MetricCollection.__getitem__ should be a metric'
-=======
                                        "metric is compatible/listed in your model metrics."""))
->>>>>>> 06f2e3d6
                 evaluator_metric_names.append(str(metric_name))
             if len(evaluator_metric_names) == 0:
                 raise RuntimeError(
