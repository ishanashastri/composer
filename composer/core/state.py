# Copyright 2022 MosaicML Composer authors
# SPDX-License-Identifier: Apache-2.0

"""The state of the trainer."""
from __future__ import annotations

import collections.abc
import logging
import warnings
from typing import TYPE_CHECKING, Any, Callable, Dict, Iterable, Optional, Sequence, Union, cast

import torch
import torch.nn.modules.utils
from torch.nn.parallel import DistributedDataParallel
from torch.optim import Optimizer
from torchmetrics import Metric

from composer.core.precision import Precision
from composer.core.serializable import Serializable
from composer.core.time import Time, Timestamp, TimeUnit
from composer.utils import batch_get, batch_set, dist, ensure_tuple

if TYPE_CHECKING:
    import deepspeed

    import composer.core.types as types
    from composer.core.algorithm import Algorithm
    from composer.core.callback import Callback
    from composer.core.evaluator import Evaluator
    from composer.profiler import Profiler

__all__ = ['State']

logger = logging.getLogger(__name__)


def _ensure_backwards_compatible_checkpointing(state_dict: Dict[str, Any]):
    # v0.4.1 removed the leading underscores for the keys in the state_dict
    # It also renamed _is_model_ddp_wrapped to is_model_ddp
    state = {}
    for k, v in state_dict.items():
        if k == '_is_model_ddp_wrapped':
            k = 'is_model_ddp'
        if k.startswith('_'):
            k = k[1:]
        state[k] = v
    return state


_STATE_DICT_SERIALIZED_ATTRIBUTES = [
    # List of attributes that are serialized with state_dict
    # Only the attributes listed in state.serialized_attributes will actually be saved.
    'model',
    'optimizers',
    'schedulers',
    'algorithms',
    'callbacks',
    'scaler',
    'timestamp',
]


class State(Serializable):
    """The state of the trainer.

    Contains variables that the trainer tracks throughout the training loop. Note that all the necessary parts (i.e.,
    :attr:`serialized_attributes`) of state are serialized when the trainer is checkpointed so that it can be used
    restore the trainer and continue training from a checkpoint.  :mod:`~composer.algorithms` are able to modify an
    instance of this class in-place.


    .. note::

        An instance of this class is automatically constructed by the :class:`~.Trainer` constructor. A user need
        not instantiate this class.

    Args:
        model (torch.nn.Module): The model, typically as a subclass of :class:`~.ComposerModel`.
        rank_zero_seed (int): The seed used on the rank zero process. It is assumed that each rank's seed is
            ``rank_zero_seed + dist.get_global_rank()``.
        run_name (str): The name for this training run.
        grad_accum (int, optional): The number of gradient accumulation steps to use. With this argument, micro batch
            size for each device becomes ``microbatch_size = train_batch_size / (num_devices * grad_accum)``.
        train_dataloader (types.DataLoader, optional): Dataloader used for training
        evaluators (Evalutor | Evaluators, optional): :class:`.Evaluator` used for evaluation.
        dataloader (types.DataLoader, optional): The active DataLoader.
        dataloader_len (int | Time[int], optional): The number of batches per dataloader iteration (e.g. epoch).
            The trainer will yield the first ``dataloader_len`` batches per iteration. If ``-1`` (the default),
            the entire dataloader will be iterated over.
        dataloader_label (str, optional): The name for the dataloader. Required if ``dataloader`` is specified.
            (default: ``None``)

            By convention, the training dataloader is called ``'train'``. The evaluator dataloader is called
            ``'eval'``, or when multiple evaluators are used, the name of the evaluator.
        max_duration (str | Time, optional): The maximum duration to train for. (default: ``None``)
        precision (str | Precision): The numerical precision to use for training. See :class:`~.Precision` for
            the supported precisions.
        optimizers (torch.optim.Optimizer | Sequence[torch.optim.Optimizer], optional): The optimizer being used to
            train the model. Multiple optimizers are not currently supported.
        schedulers (types.PyTorchScheduler | Sequence[types.PyTorchScheduler], optional):
            The learning rate scheduler (can also be a list or tuple of schedulers).
        scaler (torch.cuda.amp.GradScaler, optional): The gradient scaler in use for mixed precision training.
        algorithms (Algorithm | Sequence[Algorithm], optional): The algorithms used for training.
        callbacks (Callback | Sequence[Callback], optional): The callbacks used for training.
        deepspeed_config (Dict[str, Any], optional): The configuration dictionary for deepspeed.

    Attributes:
        batch (types.Batch): The batch. This will be the entire batch during the :attr:`.Event.AFTER_DATALOADER`, or a
            microbatch between :attr:`.Event.BATCH_START` and :attr:`.Event.BATCH_END`.
        train_metrics (Dict[str, Metric]): The current train metrics, organized by metric name. ``train_metrics`` will be deep-copied to
            ensure that each evaluator updates only its ``train_metrics``.

            For example:

            >>> trainer = Trainer(
            ...     ...,
            ...     train_dataloader=train_dataloader,
            ...     eval_dataloader=eval_dataloader,
            ... )
            >>> trainer.fit()
            >>> trainer.state.train_metrics
            {'Accuracy': Accuracy()}

        eval_metrics (Dict[str, Dict[str, Metric]]): The current evaluation metrics, organized
            by dataloader label and then by metric name. If not using an :class:`.Evaluator`,
            the eval dataloader is labeled ``'eval'``. Otherwise, in the case of having multiple evaluation datasets,
            the evaluator label is used. See the `Multiple Datasets Documentation <https://docs.mosaicml.com/en/stable/trainer/evaluation.html#multiple-datasets>`_
            for more information. ``eval_metrics`` will be deep-copied to ensure that each evaluator updates only its ``eval_metrics``.

            For example:
            >>> from torchmetrics import Accuracy
            >>> from composer.metrics.metrics import CrossEntropy
            >>> trainer = Trainer(
            ...     ...,
<<<<<<< HEAD
            ...     compute_training_metrics=True,
=======
>>>>>>> 06f2e3d6
            ...     train_dataloader=train_dataloader,
            ...     eval_dataloader=eval_dataloader,
            ... )
            >>> trainer.fit()
            >>> trainer.state.eval_metrics
            {'eval': {'CrossEntropy': CrossEntropy(), 'Accuracy': Accuracy()}}

            Or, when using an :class:`.Evaluator` for multiple evaluation datasets:

            .. testsetup::

                eval_1_dl = eval_dataloader
                eval_2_dl = eval_dataloader

            >>> from torchmetrics import Accuracy
            >>> from composer.core import Evaluator
            >>> trainer = Trainer(
            ...     ...,
            ...     train_dataloader=train_dataloader,
            ...     eval_dataloader=[
            ...         Evaluator(label='eval1', dataloader=eval_1_dl, metric_names=['Accuracy']),
            ...         Evaluator(label='eval2', dataloader=eval_2_dl, metric_names=['Accuracy']),
            ...     ],
            ... )
            >>> trainer.fit()
            >>> trainer.state.eval_metrics
            {'eval1': {'Accuracy': Accuracy()}, 'eval2': {'Accuracy': Accuracy()}}
        eval_timestamp (Timestamp): The timestamp for the current evaluation dataloader. This timestamp is reset
            before the dataloader is evaluated. The :attr:`~Timestamp.epoch` attribute for this timestamp is always
            ``0``.
        grad_accum (int): The number of gradient accumulation steps per batch.
        loss (torch.Tensor | Sequence[torch.Tensor]): The most recently computed loss.
        model (torch.nn.Module): The training model.

            .. note::

                When using DeepSpeed or multi-rank training, the model will be wrapped with
                :class:`~deepspeed.DeepSpeedEngine` or :class:`~torch.nn.parallel.DistributedDataParallel`,
                respectively.

        outputs (torch.Tensor | Sequence[torch.Tensor]): The most recently computed output from the model's forward
            pass.
        predict_timestamp (Timestamp): The timestamp for the current prediction dataloader. This timestamp is reset
            before the dataloader is used. The :attr:`~Timestamp.epoch` attribute for this timestamp is always
            ``0``.
        profiler (Profiler): The profiler (if profiling is enabled), or ``None`` if not profiling.
        rank_zero_seed (int): The seed of the rank zero process.
        run_name (str): The name for this training run.
        scaler (torch.cuda.amp.GradScaler): The gradient scaler if using mixed-precision training, or
            ``None`` if not using mixed-precision training.
        serialized_attributes (List[str]): The names of the attribute which are serialized in a checkpoint.

            By default, the following attributes are serialized:

            +-----------------------+-------------------------------------------------------------+
            | Attribute             | Description                                                 |
            +=======================+=============================================================+
            | model                 | The model under training.                                   |
            +-----------------------+-------------------------------------------------------------+
            | optimizers            | The optimizers being used to train the model.               |
            +-----------------------+-------------------------------------------------------------+
            | schedulers            | The learning rate schedulers.                               |
            +-----------------------+-------------------------------------------------------------+
            | algorithms            | The algorithms used for training.                           |
            +-----------------------+-------------------------------------------------------------+
            | callbacks             | The callbacks used for training.                            |
            +-----------------------+-------------------------------------------------------------+
            | scaler                | The gradient scaler in use for mixed precision training.    |
            +-----------------------+-------------------------------------------------------------+
            | timestamp             | The timestamp that tracks training loop progress.           |
            +-----------------------+-------------------------------------------------------------+
            | rank_zero_seed        | The seed of the rank zero process.                          |
            +-----------------------+-------------------------------------------------------------+
            | train_metrics         | The current training metrics                                |
            +-----------------------+-------------------------------------------------------------+
            | eval_metrics          | The current evaluation metrics                              |
            +-----------------------+-------------------------------------------------------------+
            | run_name              | The run name for training.                                  |
            +-----------------------+-------------------------------------------------------------+

        timestamp (Timestamp): The current training timestamp.
        train_dataloader (Iterable): The training dataloader. (May be ``None`` if not training.)
    """

    def __init__(
        self,
        # model
        model: torch.nn.Module,

        # determinism
        rank_zero_seed: int,

        # run_name
        run_name: str,

        # stopping conditions
        max_duration: Optional[Union[str, Time[int]]] = None,

        # data configurations
        grad_accum: int = 1,

        # dataloaders
        train_dataloader: Optional[Iterable] = None,
        evaluators: Optional[Union[Evaluator, Sequence[Evaluator]]] = None,

        # these track the current 'active' dataloader
        # depending on train, eval, or others
        dataloader: Optional[Iterable] = None,
        dataloader_label: Optional[str] = None,
        dataloader_len: Union[int, Time[int]] = -1,

        # precision
        precision: Union[str, Precision] = Precision.FP32,

        # optimizers
        optimizers: Optional[Union[Optimizer, Sequence[Optimizer]]] = None,

        # scaler
        scaler: Optional[torch.cuda.amp.grad_scaler.GradScaler] = None,

        # algorithms and callbacks
        algorithms: Optional[Union[Algorithm, Sequence[Algorithm]]] = None,
        callbacks: Optional[Union[Callback, Sequence[Callback]]] = None,

        # deepspeed.
        deepspeed_config: Optional[Dict[str, Any]] = None,
    ):
        self.rank_zero_seed = rank_zero_seed
        self.model = model
        self.run_name = run_name
        self.grad_accum = grad_accum
        self._dataloader_len = None
        self._dataloader = None
        self._dataloader_label = None
        self.set_dataloader(dataloader, dataloader_label, dataloader_len)
        self._max_duration = None
        self.max_duration = max_duration

        self.train_dataloader = train_dataloader
        self._evaluators = list(ensure_tuple(evaluators))

        self.timestamp = Timestamp()
        self.eval_timestamp = Timestamp()
        self.predict_timestamp = Timestamp()
        self._precision = Precision(precision)

        if optimizers is None:
            self._optimizers = []
        else:
            self._optimizers = list(ensure_tuple(optimizers))

        self._schedulers = []

        self.scaler = scaler
        self._algorithms = list(ensure_tuple(algorithms))
        self._callbacks = list(ensure_tuple(callbacks))

        self.profiler: Optional[Profiler] = None

        self.deepspeed_config = deepspeed_config

        # Set defaults for transient variables (to make pyright happy)
        self.batch: Any = None
        self.loss: Union[torch.Tensor, Sequence[torch.Tensor]] = torch.Tensor()
        self.outputs: Union[torch.Tensor, Sequence[torch.Tensor]] = torch.Tensor()

        # These attributes will be serialized using .state_dict(), and loaded with .load_state_dict()
        # All other attributes will not be serialized.
        # For simplicity, omit the leading underscore for private attributes.
        # For example, even though the optimizers are stored on the state
        # as the "_optimizers" attribute, here we specify just "optimizers"
        self.serialized_attributes = [
            'model',
            'optimizers',
            'schedulers',
            'algorithms',
            'callbacks',
            'scaler',
            'timestamp',
            'rank_zero_seed',
            'train_metrics',
            'eval_metrics',
            'run_name',
        ]

        self.train_metrics: Dict[str, Metric] = {}
        self.eval_metrics: Dict[str, Dict[str, Metric]] = {}

    @property
    def current_metrics(self):
        warnings.warn(
<<<<<<< HEAD
            'The ``current_metrics`` argument for a :class:`Trainer`. state is deprecated and will be removed in the future. Please use ``train_metrics`` and'
            '``eval_metrics`` instead.')
=======
            DeprecationWarning(
                'The ``current_metrics`` argument for a :class:`Trainer`. state is deprecated and will be removed in the future. Please use ``train_metrics`` and'
                '``eval_metrics`` instead.'))
>>>>>>> 06f2e3d6
        return {'train': self.train_metrics, **self.eval_metrics}

    @property
    def seed(self):
        """The seed for the current rank."""
        return self.rank_zero_seed + dist.get_global_rank()

    @property
    def max_duration(self):
        """The maximum training duration."""
        return self._max_duration

    @max_duration.setter
    def max_duration(self, max_duration: Optional[Union[str, Time[int]]]):
        if max_duration is None:
            self._max_duration = None
            return
        if isinstance(max_duration, str):
            max_duration = cast(Time[int], Time.from_timestring(max_duration))
        if max_duration.unit == TimeUnit.DURATION:
            raise ValueError('TimeUnit.DURATION is not allowed as a unit for max_duration')
        self._max_duration = max_duration

    def get_elapsed_duration(self) -> Optional[Time[float]]:
        """Get the elapsed training duration.

        Returns:
            Optional[Time[float]]: The elapsed duration, in :attr:`TimeUnit.DURATION`.
                ``Time(0.0, TimeUnit.DURATION)`` represents the beginning of training and ``Time(1.0, TimeUnit.DURATION)``
                represents a completed training process. Returns ``None`` if ``max_duration`` is None.
        """
        if self.max_duration is None:
            return None
        return self.timestamp.get(self.max_duration.unit) / self.max_duration

    @property
    def optimizers(self):
        """The optimizers."""
        return self._optimizers

    @optimizers.setter
    def optimizers(self, optimizers: Union[Optimizer, Sequence[Optimizer]]):
        self._optimizers[:] = ensure_tuple(optimizers)

    @property
    def schedulers(self):
        """The schedulers."""
        return self._schedulers

    @schedulers.setter
    def schedulers(self, schedulers: Union[types.PyTorchScheduler, Sequence[types.PyTorchScheduler]]):
        self._schedulers[:] = ensure_tuple(schedulers)

    def batch_get_item(self, key: Union[str, int, Callable, Any]) -> Any:
        """Gets element from batch either specified by key or user-specified function.

        See batch_get in `utils/batch_helpers.py` for examples.

        Args:
            key (str | int | Tuple[Callable, Callable] | Any, optional): A key to index into the batch or a
                user-specified function to do the extracting. A pair of callables is also
                supported for cases where a get and set function pair are both passed
                (like in Algorithms). The getter is assumed to be the first of the pair.


        Returns:
            The part of the batch specified by the key. This could be any type
                depending on what the batch is composed of.
        """
        return batch_get(self.batch, key)

    def batch_set_item(self, key: Union[str, int, Callable, Any], value: Any):
        """Sets the element specified by the key of the set_fn to the specified value.

        This is not an in-place operation, as for tuple-typed batches, a new batch object
        must be created to modify them.

        See batch_set in `utils/batch_helpers.py` for examples.

        Args:
            key (str | int | Tuple[Callable, Callable] | Any, optional): A key to index into the batch or a user-specified
                function to do the setting. A pair of callables is also supported for
                cases where a get and set function pair are both passed (like in
                Algorithms). The setter is assumed to be the second of the pair.
            value (Any): The value that batch[key] or batch.key gets set to or that the
                user-defined set function sets a part of the batch to.

        Returns:
            batch (Any): The updated batch with value set at key.
        """
        self.batch = batch_set(self.batch, key=key, value=value)

    @property
    def callbacks(self):
        """The callbacks."""
        return self._callbacks

    @callbacks.setter
    def callbacks(self, callbacks: Sequence[Callback]):
        self._callbacks[:] = callbacks

    @property
    def algorithms(self):
        """The algorithms."""
        return self._algorithms

    @algorithms.setter
    def algorithms(self, algorithms: Sequence[Algorithm]):
        self._algorithms[:] = algorithms

    @property
    def evaluators(self):
        """The evaluators."""
        return self._evaluators

    @evaluators.setter
    def evaluators(self, evaluators: Union[Evaluator, Sequence[Evaluator]]):
        self._evaluators[:] = list(ensure_tuple(evaluators))

    @property
    def deepspeed_enabled(self):
        """Indicates if deepspeed is enabled."""
        return self.deepspeed_config is not None

    def state_dict(self) -> Dict[str, Any]:
        state_dict = {}

        for attribute_name in self.serialized_attributes:
            attribute_value = getattr(self, attribute_name)
            if attribute_name == 'model':
                # Save model directly instead of by class name, since model may be wrapped by DistributedDataParallel
                # If it is DDP wrapped, do not save the `module.` prefix, as that is an implmentation detail
                model_state = attribute_value.state_dict()
                if self.is_model_ddp:
                    torch.nn.modules.utils.consume_prefix_in_state_dict_if_present(model_state, 'module.')
                serialized_value = model_state
            else:
                if attribute_name in _STATE_DICT_SERIALIZED_ATTRIBUTES:
                    serialized_value = {
                        type(obj).__qualname__: obj.state_dict() for obj in ensure_tuple(attribute_value)
                    }
                else:
                    serialized_value = attribute_value

            state_dict[attribute_name] = serialized_value

        return state_dict

    def load_model_state(self, state_dict: Dict[str, Any], strict: bool):
        """Loads the model's state from a ``state_dict``.

        Args:
            state_dict (Dict[str, Any]): The state dict, generated from a previous call to :meth:`state_dict`.
            strict (bool): Whether the keys (i.e., model parameter names) in the model state dict should
                perfectly match the keys in the model instance.
        """
        if state_dict.get('is_model_ddp', False) and not self.is_model_ddp:
            # This check is for backwards compatibility, as pre-v0.6.0 checkpoints serialized the state
            # with the `module.` prefix
            torch.nn.modules.utils.consume_prefix_in_state_dict_if_present(state_dict['model'], 'module.')
        missing_keys, unexpected_keys = self.model.load_state_dict(state_dict['model'], strict=strict)
        if len(missing_keys) > 0:
            logger.warning(f"Found these missing keys in the checkpoint: {', '.join(missing_keys)}")
        if len(unexpected_keys) > 0:
            logger.warning(f"Found these unexpected keys in the checkpoint: {', '.join(unexpected_keys)}")

    def load_state_dict(self, state: Dict[str, Any], strict: bool = False):
        """Loads the state.

        Args:
            state (Dict[str, Any]): object returned from call to :meth:`state_dict`.
            strict (bool): whether the keys in the ``state["model"]`` should perfectly match the keys in the
                ``self.model``. Defaults to False.
        """
        state = _ensure_backwards_compatible_checkpointing(state)

        for attribute_name, serialized_value in state.items():
            if attribute_name not in self.serialized_attributes:
                # it's possible some attributes we removed
                continue

            if attribute_name == 'model':
                self.load_model_state(state, strict=strict)
                continue
            state_field_value = getattr(self, attribute_name)
            if attribute_name in _STATE_DICT_SERIALIZED_ATTRIBUTES:
                for target in ensure_tuple(state_field_value):
                    if type(target).__qualname__ not in serialized_value:
                        warnings.warn(
                            f'{type(target).__qualname__} is not in the state_dict. Its state will not be restored.',
                            category=UserWarning)
                        continue
                    source = serialized_value[type(target).__qualname__]
                    target.load_state_dict(source)
            else:
                # direct serialization
                try:
                    setattr(self, attribute_name, serialized_value)
                except AttributeError:
                    # ignore AttributeError for properties that have getters but not setters.
                    pass

    @property
    def dataloader(self):
        """The active dataloader."""
        return self._dataloader

    @property
    def dataloader_label(self):
        """The dataloader label for the active dataloader.

        By default, the training dataloader is called ``'train'``. The evaluator dataloader
        is called ``'eval'``, or when multiple evaluators are used, the name of the evaluator.
        However, the dataloader label can be explicitly specified in :meth:`.Trainer.fit`
        and :meth:`.Trainer.eval`.

        Returns:
            Optional[str]: The dataloader label, or None if no dataloader is set.
        """
        return self._dataloader_label

    def set_dataloader(
        self,
        dataloader: Optional[Iterable] = None,
        dataloader_label: Optional[str] = None,
        dataloader_len: Union[int, Time[int]] = -1,
    ):
        """Update the active dataloader and dataloader label.

        Args:
            dataloader (Iterable, optional): The dataloader. Defaults to None.
            dataloader_label (str, optional): The dataloader label. Must be ``None`` if and only if
                ``dataloader`` is None. Defaults to None.
            dataloader_len (int, int): The number of batches per dataloader iteration (e.g. epoch), as used by the trainer.
                Set to ``-1`` to iterate over the entire dataset. (Default: ``-1``.)
        """
        if dataloader is None:
            dataloader_label = None
        else:
            if dataloader_label is None:
                raise ValueError('If the `dataloader` is specified, then `dataloader_label` must not be None.')
        self._dataloader = dataloader
        self._dataloader_label = dataloader_label
        if dataloader is not None:
            self.dataloader_len = dataloader_len  # setting it to -1 will do a failsafe read of len(dataloader)
        else:
            self._dataloader_len = None

    @property
    def dataloader_len(self):
        """The number of batches per dataloader iteration (e.g. epoch), as used by the trainer.

        .. note::

            If not explicitely specified, this value is an approximation, as it depends on ``len(self.dataloader)``.
            See the :doc:`PyTorch DataLoader Documentation <torch:data>` for more information.

        Returns:
            Optional[Time[int]]: The number of batches per dataloader iteration (e.g. epoch), or None if no dataloader
            is defined or if the dataloader has an unknown length (e.g. streaming dataloaders).
        """
        return self._dataloader_len

    @dataloader_len.setter
    def dataloader_len(self, num_batches: Union[int, Time[int]]):
        if isinstance(num_batches, int):
            num_batches = Time(num_batches, TimeUnit.BATCH)
        if self._dataloader is None:
            raise RuntimeError('`State.dataloader_len` cannot be set if the dataloader is not defined.')
        try:
            if isinstance(self._dataloader, collections.abc.Sized):
                dataloader_len = len(self._dataloader)
            else:
                dataloader_len = None
        except (TypeError, NotImplementedError):
            dataloader_len = None
        if dataloader_len is not None and num_batches >= 0 and int(num_batches) > dataloader_len:
            warnings.warn((f'DataloaderNumBatchesWarning: The dataloader_len ({int(num_batches)}) '
                           f'is greater than the length (i.e. number of batches) of the dataloader, which is '
                           f'{dataloader_len}. State.dataloader_len is thus being set to {dataloader_len}.'))
            self._dataloader_len = Time(dataloader_len, TimeUnit.BATCH)
            return
        if num_batches < 0:
            if dataloader_len is not None:
                # len(dataloader) is an approximation -- see https://pytorch.org/docs/stable/data.html.
                # However, in the worst case where additional last batches are dropped, this calculation should be
                # an over-estimate, leading to the entire dataloader still being iterated over.
                self._dataloader_len = Time(dataloader_len, TimeUnit.BATCH)
            else:
                # The dataloader length is unknown.
                self._dataloader_len = None
            return
        self._dataloader_len = num_batches

    @property
    def precision(self):
        """The numerical precision to use for training.

        See :class:`~.Precision` for the supported precisions.
        """
        return self._precision

    @precision.setter
    def precision(self, precision: Union[str, Precision]):
        self._precision = Precision(precision)

    @property
    def is_model_deepspeed(self) -> bool:
        """Whether :attr:`model` is an instance of a :class:`~deepspeed.DeepSpeedEngine`."""
        try:
            import deepspeed
        except ImportError:
            return False
        else:
            return isinstance(self.model, deepspeed.DeepSpeedEngine)

    @property
    def is_model_ddp(self):
        """Whether :attr:`model` is an instance of a :class:`.DistributedDataParallel`."""
        return isinstance(self.model, DistributedDataParallel)

    @property
    def deepspeed_model(self) -> deepspeed.DeepSpeedEngine:
        """Cast :attr:`model` to :class:`~deepspeed.DeepSpeedEngine`."""
        if self.is_model_deepspeed:
            return cast('deepspeed.DeepSpeedEngine', self.model)
        raise TypeError('state.model is not a DeepSpeed model')<|MERGE_RESOLUTION|>--- conflicted
+++ resolved
@@ -18,7 +18,7 @@
 from composer.core.precision import Precision
 from composer.core.serializable import Serializable
 from composer.core.time import Time, Timestamp, TimeUnit
-from composer.utils import batch_get, batch_set, dist, ensure_tuple
+from composer.utils import batch_get, batch_set, dist, ensure_tuple, is_model_deepspeed
 
 if TYPE_CHECKING:
     import deepspeed
@@ -132,10 +132,6 @@
             >>> from composer.metrics.metrics import CrossEntropy
             >>> trainer = Trainer(
             ...     ...,
-<<<<<<< HEAD
-            ...     compute_training_metrics=True,
-=======
->>>>>>> 06f2e3d6
             ...     train_dataloader=train_dataloader,
             ...     eval_dataloader=eval_dataloader,
             ... )
@@ -327,14 +323,8 @@
     @property
     def current_metrics(self):
         warnings.warn(
-<<<<<<< HEAD
             'The ``current_metrics`` argument for a :class:`Trainer`. state is deprecated and will be removed in the future. Please use ``train_metrics`` and'
             '``eval_metrics`` instead.')
-=======
-            DeprecationWarning(
-                'The ``current_metrics`` argument for a :class:`Trainer`. state is deprecated and will be removed in the future. Please use ``train_metrics`` and'
-                '``eval_metrics`` instead.'))
->>>>>>> 06f2e3d6
         return {'train': self.train_metrics, **self.eval_metrics}
 
     @property
@@ -642,16 +632,6 @@
         self._precision = Precision(precision)
 
     @property
-    def is_model_deepspeed(self) -> bool:
-        """Whether :attr:`model` is an instance of a :class:`~deepspeed.DeepSpeedEngine`."""
-        try:
-            import deepspeed
-        except ImportError:
-            return False
-        else:
-            return isinstance(self.model, deepspeed.DeepSpeedEngine)
-
-    @property
     def is_model_ddp(self):
         """Whether :attr:`model` is an instance of a :class:`.DistributedDataParallel`."""
         return isinstance(self.model, DistributedDataParallel)
@@ -659,6 +639,6 @@
     @property
     def deepspeed_model(self) -> deepspeed.DeepSpeedEngine:
         """Cast :attr:`model` to :class:`~deepspeed.DeepSpeedEngine`."""
-        if self.is_model_deepspeed:
+        if is_model_deepspeed(self.model):
             return cast('deepspeed.DeepSpeedEngine', self.model)
         raise TypeError('state.model is not a DeepSpeed model')