# Use a bert-base model, initialized from scratch
model:
  bert:
    use_pretrained: false
    tokenizer_name: bert-base-uncased
    pretrained_model_name: bert-base-uncased
# Train the model on the English C4 corpus
train_dataset:
  streaming_c4:
    remote: s3://allenai-c4/mds/1-gz/
    local: /tmp/mds-cache/mds-c4/
    split: train
    shuffle: true
    tokenizer_name: bert-base-uncased
    max_seq_len: 128
    group_method: truncate
    mlm: true
    mlm_probability: 0.15
dataloader:
  pin_memory: true
  timeout: 0
  prefetch_factor: 2
  persistent_workers: true
  num_workers: 8
# Periodically evaluate the LanguageCrossEntropy and Masked Accuracy
# on the validation split of the dataset.
evaluators:
  evaluator:
    label: bert_pre_training
    eval_dataset:
      streaming_c4:
        remote: s3://allenai-c4/mds/1-gz/
        local: /tmp/mds-cache/mds-c4/
        split: val
        shuffle: false
        tokenizer_name: bert-base-uncased
        max_seq_len: 128
        group_method: truncate
        mlm: true
        mlm_probability: 0.15
    metric_names:
      - LanguageCrossEntropy
      - MaskedAccuracy
# Run evaluation after every 1000 training steps
eval_interval: 1000ba
# Use the decoupled AdamW optimizer with learning rate warmup
optimizers:
  decoupled_adamw:
    lr: 5.0e-4 # Peak learning rate
    betas:
      - 0.9
      - 0.98
    eps: 1.0e-06
    weight_decay: 1.0e-5 # Amount of weight decay regularization
schedulers:
  linear_decay_with_warmup:
    t_warmup: 0.06dur # Point when peak learning rate is reached
    alpha_f: 0.02
<<<<<<< HEAD
max_duration: 275184000sp          # Subsample the training data for 275M samples
train_batch_size: 4000             # Number of training examples to use per update
eval_batch_size: 2000
precision: amp                     # Use mixed-precision training
grad_clip_norm: -1.0               # Turn off gradient clipping
grad_accum: 'auto'                 # Use automatic gradient accumulation to avoid OOMs
=======

max_duration: 286720000sp # Subsample the training data for ~275M samples
train_batch_size: 4096 # Number of training examples to use per update
eval_batch_size: 2048

seed: 17
>>>>>>> 3087ba64

precision: amp # Use mixed-precision training
grad_clip_norm: -1.0 # Turn off gradient clipping
grad_accum: auto # Use automatic gradient accumulation to avoid OOMs

save_folder: bert_checkpoints # The directory to save checkpoints to
save_interval: 3500ba # Save checkpoints every 3500 batches

loggers:
  progress_bar: {} # Add a TQDM progress bar
  # Optional, some nice default parameters for object store checkpointing. Uncomment this if you want to checkpoint to cloud.
  # object_store:
  #  object_store_hparams:
  #    s3:
  #      bucket: mosaicml-internal-checkpoints-bert<|MERGE_RESOLUTION|>--- conflicted
+++ resolved
@@ -56,21 +56,12 @@
   linear_decay_with_warmup:
     t_warmup: 0.06dur # Point when peak learning rate is reached
     alpha_f: 0.02
-<<<<<<< HEAD
-max_duration: 275184000sp          # Subsample the training data for 275M samples
-train_batch_size: 4000             # Number of training examples to use per update
-eval_batch_size: 2000
-precision: amp                     # Use mixed-precision training
-grad_clip_norm: -1.0               # Turn off gradient clipping
-grad_accum: 'auto'                 # Use automatic gradient accumulation to avoid OOMs
-=======
 
 max_duration: 286720000sp # Subsample the training data for ~275M samples
 train_batch_size: 4096 # Number of training examples to use per update
 eval_batch_size: 2048
 
 seed: 17
->>>>>>> 3087ba64
 
 precision: amp # Use mixed-precision training
 grad_clip_norm: -1.0 # Turn off gradient clipping
