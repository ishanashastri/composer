--- conflicted
+++ resolved
@@ -24,15 +24,7 @@
 
     # Evaluate the model
     eval_dataloader = DataLoader(dataset=RandomClassificationDataset())
-<<<<<<< HEAD
-    trainer.eval(
-        dataloader=eval_dataloader,
-        dataloader_label='eval',
-        metric_names=['Accuracy'],
-    )
-=======
     trainer.eval(dataloader=eval_dataloader, dataloader_label='eval', metrics={'Accuracy': Accuracy()})
->>>>>>> 06f2e3d6
 
     # Assert that there is some accuracy
     assert trainer.state.eval_metrics['eval']['Accuracy'].compute() != 0.0
@@ -51,11 +43,7 @@
     trainer.eval(
         dataloader=eval_dataloader,
         dataloader_label='eval',
-<<<<<<< HEAD
-        metric_names=['Accuracy'],
-=======
         metrics={'Accuracy': Accuracy()},
->>>>>>> 06f2e3d6
         subset_num_batches=1,
     )
 
@@ -74,15 +62,7 @@
 
     # Evaluate the model
     eval_dataloader = DataLoader(dataset=RandomClassificationDataset())
-<<<<<<< HEAD
-    trainer.eval(
-        dataloader=eval_dataloader,
-        dataloader_label='eval',
-        metric_names=['Accuracy'],
-    )
-=======
     trainer.eval(dataloader=eval_dataloader, dataloader_label='eval', metrics={'Accuracy': Accuracy()})
->>>>>>> 06f2e3d6
 
     # Ensure that the eval timestamp matches the number of evaluation events
     assert event_counter_callback.event_to_num_calls[Event.EVAL_BATCH_START] == trainer.state.eval_timestamp.batch
@@ -94,15 +74,7 @@
     event_counter_callback.event_to_num_calls = {k: 0 for k in event_counter_callback.event_to_num_calls}
 
     # Eval again
-<<<<<<< HEAD
-    trainer.eval(
-        dataloader=eval_dataloader,
-        dataloader_label='eval',
-        metric_names=['Accuracy'],
-    )
-=======
     trainer.eval(dataloader=eval_dataloader, dataloader_label='eval', metrics={'Accuracy': Accuracy()})
->>>>>>> 06f2e3d6
     # Validate the same invariants
     assert event_counter_callback.event_to_num_calls[Event.EVAL_BATCH_START] == trainer.state.eval_timestamp.batch
     assert trainer.state.eval_timestamp.batch == trainer.state.eval_timestamp.batch_in_epoch
